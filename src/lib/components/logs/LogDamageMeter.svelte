--- conflicted
+++ resolved
@@ -320,12 +320,9 @@
         {totalDamageDealt}
         dps={encounter.encounterDamageStats.dps}
         cleared={encounter.cleared}
-<<<<<<< HEAD
         bossOnlyDamage={encounter.bossOnlyDamage}
         raidGate={$raidGates.get(encounter.currentBossName)} />
-=======
         bossOnlyDamage={encounter.bossOnlyDamage} />
->>>>>>> 130480dd
     {#if !$takingScreenshot}
         <div class="mt-2 flex justify-between" style="width: calc(100vw - 4.5rem);">
             <div class="flex divide-x divide-gray-600">
